# ------------------------------------------------------------------------ #
#
#       File : src/numerics/helpers/helpers.py
#
#       Contains general numerics-related helper functions
#
# ------------------------------------------------------------------------ #
import numpy as np


def get_element_mean(Uq, quad_wts, djac, vol):
	'''
	This function computes the mean over n elements.

	Inputs:
	-------
        Uq: values of state at the quadrature points [ne, nq, ns]
	    quad_wts: quadrature weights [nq, 1]
	    djac: Jacobian determinants [ne, nq, 1]
	    vol: element volume [ne]

	Outputs:
	--------
	    U_mean: mean values of state variables [ne, 1, ns]
	'''
	U_mean = np.einsum('ijk, jm, ijm, i -> imk', Uq, quad_wts, djac, 1/vol)

	return U_mean # [ne, 1, ns]


def evaluate_state(Uc, basis_val, skip_interp=False):
	'''
	This function evaluates the state based on the given basis values.

	Inputs:
	-------
	    Uc: state coefficients [ne, nb, ns]
	    basis_val: basis values [ne, nq, nb]
	    skip_interp: if True, then will simply copy the state coefficients;
	    	useful for a colocated scheme, i.e. quadrature points and
	    	solution nodes (for a nodal basis) are the same

	Outputs:
	--------
	    Uq: values of state [ne, nq, ns]
	'''
	if skip_interp:
		Uq = Uc.copy()
	else:
<<<<<<< HEAD
		Uq = np.matmul(basis_val, Uc)

	return Uq

def minmod(a):
	import code

	s = np.sign(a)
	if np.all(s > 0.) or np.all(s < 0.):
		return s[0]*np.amin(np.abs(a))
	else:
		return 0.
=======
		if basis_val.ndim == 3:
			# For faces, there is a different basis_val for each face
			Uq = np.einsum('ijn, ink -> ijk', basis_val, Uc)
		else:
			# For elements, all elements have the same basis_val
			Uq = np.einsum('jn, ink -> ijk', basis_val, Uc)

	return Uq # [ne, nq, ns]
>>>>>>> e338526f
<|MERGE_RESOLUTION|>--- conflicted
+++ resolved
@@ -47,20 +47,6 @@
 	if skip_interp:
 		Uq = Uc.copy()
 	else:
-<<<<<<< HEAD
-		Uq = np.matmul(basis_val, Uc)
-
-	return Uq
-
-def minmod(a):
-	import code
-
-	s = np.sign(a)
-	if np.all(s > 0.) or np.all(s < 0.):
-		return s[0]*np.amin(np.abs(a))
-	else:
-		return 0.
-=======
 		if basis_val.ndim == 3:
 			# For faces, there is a different basis_val for each face
 			Uq = np.einsum('ijn, ink -> ijk', basis_val, Uc)
@@ -68,5 +54,4 @@
 			# For elements, all elements have the same basis_val
 			Uq = np.einsum('jn, ink -> ijk', basis_val, Uc)
 
-	return Uq # [ne, nq, ns]
->>>>>>> e338526f
+	return Uq # [ne, nq, ns]