--- conflicted
+++ resolved
@@ -70,15 +70,9 @@
 
     return iMM # [nb_st, nb_st]
     
-
-<<<<<<< HEAD
-
-def get_stiffness_matrix_ader(mesh, basis, basis_st, order, dt, elem, gradDir
-    , PhysicalSpace=False):
-=======
+    
 def get_stiffness_matrix_ader(mesh, basis, basis_st, order, dt, elem, 
         grad_dir, physical_space=False):
->>>>>>> cbe23369
     '''
     Calculate the stiffness matrix for ADER-DG prediction step
 
