--- conflicted
+++ resolved
@@ -907,13 +907,8 @@
 	'''
 	p += 2
 	# Initialize the legendre polynomial object
-<<<<<<< HEAD
 	leg_poly = polynomial.legendre.Legendre
-	x.shape = -1
-=======
-	leg_poly = np.polynomial.legendre.Legendre
 	x = x.flatten()
->>>>>>> f3ea225b
 
 	# Construct the kernel's denominator
 	# (series of Lobatto fcns)
@@ -1035,13 +1030,8 @@
 	Helper function for Hierarchical triangular basis
 	'''
 	p += 2
-<<<<<<< HEAD
 	leg_poly = polynomial.legendre.Legendre
-	x.shape = -1
-=======
-	leg_poly = np.polynomial.legendre.Legendre
 	x = x.flatten()
->>>>>>> f3ea225b
 
 	# First two lobatto shape functions
 	l0 =  (1. - x)/2.
