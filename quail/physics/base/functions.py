--- conflicted
+++ resolved
@@ -23,15 +23,10 @@
 # ------------------------------------------------------------------------ #
 from enum import Enum, auto
 
-<<<<<<< HEAD
 from quail.backend import np
-from quail.physics.base.data import (FcnBase, BCWeakRiemann, BCWeakPrescribed,
-                                     ConvNumFluxBase, DiffNumFluxBase)
-=======
 from quail.physics.base.data import (FcnBase, BCWeakRiemann, BCWeakPrescribed,
                                      ConvNumFluxBase, DiffNumFluxBase,
                                      SourceBase)
->>>>>>> f3ea225b
 
 from quail.numerics.helpers import helpers
 import quail.solver.tools as solver_tools
