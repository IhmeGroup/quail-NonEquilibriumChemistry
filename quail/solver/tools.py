--- conflicted
+++ resolved
@@ -20,12 +20,7 @@
 #       Contains additional methods (tools) for the DG solver class
 #
 # ------------------------------------------------------------------------ #
-<<<<<<< HEAD
-=======
-import numpy as np
 import scipy
-from scipy import optimize
->>>>>>> f3ea225b
 import sys
 
 from quail.backend import np
